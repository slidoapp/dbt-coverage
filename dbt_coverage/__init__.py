--- conflicted
+++ resolved
@@ -695,31 +695,21 @@
                            f"{diff.after.coverage:.2%}")
 
 
-<<<<<<< HEAD
 def do_compute(project_dir: Path = Path('.'), run_artifacts_dir: Path = None,
                cov_report: Path = Path('coverage.json'), cov_type: CoverageType = CoverageType.DOC,
-               cov_fail_under: float = None,
-               cov_fail_compare: Path = None):
-=======
-def do_compute(project_dir: Path = Path('.'), cov_report: Path = Path('coverage.json'),
-               cov_type: CoverageType = CoverageType.DOC, cov_fail_under: float = None,
-               cov_fail_compare: Path = None, model_path_filter: Optional[List[str]] = None):
->>>>>>> d17f505f
+               cov_fail_under: float = None, cov_fail_compare: Path = None,
+               model_path_filter: Optional[List[str]] = None):
     """
     Computes coverage for a dbt project.
 
     Use this method in your Python code to bypass typer.
     """
 
-<<<<<<< HEAD
     catalog = load_files(project_dir, run_artifacts_dir)
-=======
-    catalog = load_files(project_dir)
 
     if len(model_path_filter) >= 1:
         catalog = catalog.filter_catalog(model_path_filter)
 
->>>>>>> d17f505f
     coverage_report = compute_coverage(catalog, cov_type)
 
     print(coverage_report.to_formatted_string())
@@ -769,13 +759,8 @@
                                                                              "on.")):
     """Compute coverage for project in PROJECT_DIR from catalog.json and manifest.json."""
 
-<<<<<<< HEAD
     return do_compute(project_dir, run_artifacts_dir, cov_report, cov_type, cov_fail_under,
-                      cov_fail_compare)
-=======
-    return do_compute(project_dir, cov_report, cov_type, cov_fail_under, cov_fail_compare,
-                      model_path_filter)
->>>>>>> d17f505f
+                      cov_fail_compare, model_path_filter)
 
 
 @app.command()
