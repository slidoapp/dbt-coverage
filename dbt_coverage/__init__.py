--- conflicted
+++ resolved
@@ -504,20 +504,16 @@
         )
 
 
-<<<<<<< HEAD
 def load_catalog(project_dir: Path, run_artifacts_dir: Path) -> Catalog:
     if run_artifacts_dir is None:
         catalog_path = project_dir / 'target/catalog.json'
     else:
         catalog_path = run_artifacts_dir / 'catalog.json'
 
-=======
-def load_catalog(project_dir: Path) -> Catalog:
-    catalog_path = project_dir / 'target/catalog.json'
     if not catalog_path.exists():
-        raise FileNotFoundError("target/catalog.json not found - "
+        raise FileNotFoundError("catalog.json not found in target/ or in custom path - "
                                 "before using dbt-coverage, run: dbt docs generate")
->>>>>>> 8ae4dab4
+
     with open(catalog_path) as f:
         catalog_json = json.load(f)
 
@@ -529,21 +525,17 @@
     return catalog
 
 
-<<<<<<< HEAD
 def load_manifest(project_dir: Path, run_artifacts_dir: Path) -> Manifest:
     if run_artifacts_dir is None:
         manifest_path = project_dir / 'target/manifest.json'
     else:
         manifest_path = run_artifacts_dir / 'manifest.json'
 
-=======
-def load_manifest(project_dir: Path) -> Manifest:
-    manifest_path = project_dir / 'target/manifest.json'
     if not manifest_path.exists():
-        raise FileNotFoundError(f"target/manifest.json not found - "
-                                 "before using dbt-coverage, run a dbt command that creates manifest artifact "
-                                 "(see: https://docs.getdbt.com/reference/artifacts/manifest-json)")
->>>>>>> 8ae4dab4
+        raise FileNotFoundError(f"manifest.json not found in target or in custom path - "
+                                "before using dbt-coverage, run a dbt command that creates manifest artifact "
+                                "(see: https://docs.getdbt.com/reference/artifacts/manifest-json)")
+
     with open(manifest_path) as f:
         manifest_json = json.load(f)
 
